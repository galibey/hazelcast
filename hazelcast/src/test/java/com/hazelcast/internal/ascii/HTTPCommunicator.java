--- conflicted
+++ resolved
@@ -367,19 +367,6 @@
         final int responseCode;
         final Map<String, List<String>> responseHeaders;
 
-<<<<<<< HEAD
-        ConnectionResponse(String response, int responseCode) {
-            this(response, responseCode, null);
-        }
-
-        private ConnectionResponse(String response, int responseCode, Map<String, List<String>> responseHeaders) {
-            this.response = response;
-            this.responseCode = responseCode;
-            if (responseHeaders == null) {
-                this.responseHeaders = Collections.emptyMap();
-            } else {
-                this.responseHeaders = new HashMap<>(responseHeaders);
-=======
         ConnectionResponse(CloseableHttpResponse httpResponse) throws IOException {
             int responseCode = httpResponse.getStatusLine().getStatusCode();
             HttpEntity entity = httpResponse.getEntity();
@@ -393,7 +380,6 @@
                     responseHeaders.put(header.getName(), values);
                 }
                 values.add(header.getValue());
->>>>>>> ae37b4b4
             }
             this.responseCode = responseCode;
             this.response = responseStr;
@@ -407,25 +393,7 @@
         try {
             HttpHead request = new HttpHead(url);
             response = client.execute(request);
-<<<<<<< HEAD
-
-            int responseCode = response.getStatusLine().getStatusCode();
-
-            Header[] headers = response.getAllHeaders();
-            Map<String, List<String>> responseHeaders = new HashMap<>();
-            for (Header header : headers) {
-                List<String> values = responseHeaders.get(header.getName());
-                if (values == null) {
-                    values = new ArrayList<>();
-                    responseHeaders.put(header.getName(), values);
-                }
-                values.add(header.getValue());
-            }
-
-            return new ConnectionResponse(null, responseCode, responseHeaders);
-=======
             return new ConnectionResponse(response);
->>>>>>> ae37b4b4
         } finally {
             IOUtil.closeResource(response);
             IOUtil.closeResource(client);
