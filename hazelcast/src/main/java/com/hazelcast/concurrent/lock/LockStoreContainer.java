/*
 * Copyright (c) 2008-2013, Hazelcast, Inc. All Rights Reserved.
 *
 * Licensed under the Apache License, Version 2.0 (the "License");
 * you may not use this file except in compliance with the License.
 * You may obtain a copy of the License at
 *
 * http://www.apache.org/licenses/LICENSE-2.0
 *
 * Unless required by applicable law or agreed to in writing, software
 * distributed under the License is distributed on an "AS IS" BASIS,
 * WITHOUT WARRANTIES OR CONDITIONS OF ANY KIND, either express or implied.
 * See the License for the specific language governing permissions and
 * limitations under the License.
 */

package com.hazelcast.concurrent.lock;

import com.hazelcast.spi.ObjectNamespace;
import com.hazelcast.util.ConcurrencyUtil;
import com.hazelcast.util.ConcurrencyUtil.ConstructorFunction;

import java.util.Collection;
import java.util.Collections;
import java.util.concurrent.ConcurrentHashMap;
import java.util.concurrent.ConcurrentMap;

/**
 * @mdogan 2/12/13
 */
class LockStoreContainer {

    private final LockService lockService;
    private final int partitionId;
    private final ConcurrentMap<ObjectNamespace, LockStoreImpl> lockStores = new ConcurrentHashMap<ObjectNamespace, LockStoreImpl>();

<<<<<<< HEAD
    private final ConstructorFunction<ObjectNamespace, LockStoreImpl> lockStoreConstructor
                = new ConstructorFunction<ObjectNamespace, LockStoreImpl>() {
        public LockStoreImpl createNew(ObjectNamespace key) {
            return new LockStoreImpl(key, 1, 0, lockService);
=======
    private final ConstructorFunction<ILockNamespace, LockStoreImpl> lockStoreConstructor
            = new ConstructorFunction<ILockNamespace, LockStoreImpl>() {
        public LockStoreImpl createNew(ILockNamespace key) {
            return new LockStoreImpl(key, 1, 0);
>>>>>>> fd168d37
        }
    };

    public LockStoreContainer(LockService lockService, int partitionId) {
        this.lockService = lockService;
        this.partitionId = partitionId;
    }

    public LockStoreImpl createLockStore(ObjectNamespace namespace, int backupCount, int asyncBackupCount) {
        final LockStoreImpl ls = new LockStoreImpl(namespace, backupCount, asyncBackupCount, lockService);
        final LockStoreImpl current;
        if ((current = lockStores.putIfAbsent(namespace, ls)) != null) {
            if (current.getBackupCount() != ls.getBackupCount()
                    || current.getAsyncBackupCount() != ls.getAsyncBackupCount()) {
                throw new IllegalStateException("LockStore for namespace[" + namespace + "] is already created! " +
                        current + " - VS - " + ls);
            }
            return current;
        }
        return ls;
    }

    void clearLockStore(ObjectNamespace namespace) {
        final LockStoreImpl lockStore = lockStores.get(namespace);
        if (lockStore != null) {
            lockStore.clear();
        }
    }

    LockStoreImpl getOrCreateDefaultLockStore(ObjectNamespace namespace) {
        return ConcurrencyUtil.getOrPutIfAbsent(lockStores, namespace, lockStoreConstructor);
    }

<<<<<<< HEAD
    LockStoreImpl getLockStore(ObjectNamespace namespace) {
        return lockStores.get(namespace);
    }

    Collection<LockStoreImpl> getLockStores() {
=======
    public Collection<LockStoreImpl> getLockStores() {
>>>>>>> fd168d37
        return Collections.unmodifiableCollection(lockStores.values());
    }

    void clear() {
        for (LockStoreImpl lockStore : lockStores.values()) {
            lockStore.clear();
        }
        lockStores.clear();
    }

    int getPartitionId() {
        return partitionId;
    }

    void put(LockStoreImpl ls) {
        Collection<LockInfo> lockInfos = ls.getLocks().values();
        for (LockInfo lockInfo : lockInfos) {
            lockInfo.setLockService(lockService);
            lockInfo.setNamespace(ls.getNamespace());
        }
        ls.setLockService(lockService);
        lockStores.put(ls.getNamespace(), ls);
    }
}<|MERGE_RESOLUTION|>--- conflicted
+++ resolved
@@ -28,23 +28,16 @@
 /**
  * @mdogan 2/12/13
  */
-class LockStoreContainer {
+public class LockStoreContainer {
 
     private final LockService lockService;
     private final int partitionId;
     private final ConcurrentMap<ObjectNamespace, LockStoreImpl> lockStores = new ConcurrentHashMap<ObjectNamespace, LockStoreImpl>();
 
-<<<<<<< HEAD
     private final ConstructorFunction<ObjectNamespace, LockStoreImpl> lockStoreConstructor
                 = new ConstructorFunction<ObjectNamespace, LockStoreImpl>() {
         public LockStoreImpl createNew(ObjectNamespace key) {
             return new LockStoreImpl(key, 1, 0, lockService);
-=======
-    private final ConstructorFunction<ILockNamespace, LockStoreImpl> lockStoreConstructor
-            = new ConstructorFunction<ILockNamespace, LockStoreImpl>() {
-        public LockStoreImpl createNew(ILockNamespace key) {
-            return new LockStoreImpl(key, 1, 0);
->>>>>>> fd168d37
         }
     };
 
@@ -78,15 +71,12 @@
         return ConcurrencyUtil.getOrPutIfAbsent(lockStores, namespace, lockStoreConstructor);
     }
 
-<<<<<<< HEAD
+    public Collection<LockStoreImpl> getLockStores() {
     LockStoreImpl getLockStore(ObjectNamespace namespace) {
         return lockStores.get(namespace);
     }
 
     Collection<LockStoreImpl> getLockStores() {
-=======
-    public Collection<LockStoreImpl> getLockStores() {
->>>>>>> fd168d37
         return Collections.unmodifiableCollection(lockStores.values());
     }
 
