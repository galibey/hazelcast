--- conflicted
+++ resolved
@@ -79,13 +79,8 @@
     @EncodeMethod(id = 17)
     void addWithIndex(String name, int index, Data value);
 
-<<<<<<< HEAD
-    @EncodeMethod(id = 18)
-    void removeWithIndex(String name, int index, Data value);
-=======
     @EncodeMethod(id = 16)
     void removeWithIndex(String name, int index);
->>>>>>> 9917f768
 
     @EncodeMethod(id = 19)
     void lastIndexOf(String name, Data value);
