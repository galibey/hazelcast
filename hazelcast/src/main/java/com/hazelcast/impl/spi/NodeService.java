--- conflicted
+++ resolved
@@ -19,14 +19,7 @@
 import com.hazelcast.cluster.ClusterImpl;
 import com.hazelcast.config.MapConfig;
 import com.hazelcast.core.Member;
-<<<<<<< HEAD
 import com.hazelcast.impl.*;
-=======
-import com.hazelcast.impl.ExecutorThreadFactory;
-import com.hazelcast.impl.MemberImpl;
-import com.hazelcast.impl.Node;
-import com.hazelcast.impl.ThreadContext;
->>>>>>> 9fa02411
 import com.hazelcast.impl.partition.PartitionInfo;
 import com.hazelcast.logging.ILogger;
 import com.hazelcast.nio.Address;
@@ -45,10 +38,9 @@
 public class NodeService {
 
     private final ConcurrentMap<String, Object> services = new ConcurrentHashMap<String, Object>(10);
-<<<<<<< HEAD
     private final ExecutorService executorService;
-    private final Workers nonBlockingWorkers = new Workers("hz.NonBlocking", 1);
-    private final Workers blockingWorkers = new Workers("hz.Blocking", 8);
+    private final Workers nonBlockingWorkers; // = new Workers("hz.NonBlocking", 1);
+    private final Workers blockingWorkers; // = new Workers("hz.Blocking", 8);
     private final ScheduledExecutorService scheduledExecutorService;
     private final Node node;
     private final ILogger logger;
@@ -57,32 +49,18 @@
 
     public NodeService(Node node) {
         this.node = node;
-        this.logger = node.getLogger(NodeService.class.getName());
+        logger = node.getLogger(NodeService.class.getName());
         final ClassLoader classLoader = node.getConfig().getClassLoader();
-        this.executorService = new ThreadPoolExecutor(
+        executorService = new ThreadPoolExecutor(
                 3, Integer.MAX_VALUE, 60L, TimeUnit.SECONDS,
                 new SynchronousQueue(),
                 new ExecutorThreadFactory(node.threadGroup, node.getThreadPoolNamePrefix("cached"), classLoader));
-        this.scheduledExecutorService = new ScheduledThreadPoolExecutor(2, new ExecutorThreadFactory(node.threadGroup,
+        scheduledExecutorService = new ScheduledThreadPoolExecutor(2, new ExecutorThreadFactory(node.threadGroup,
                 node.getThreadPoolNamePrefix("scheduled"), classLoader));
-=======
-    private final ExecutorService executorService; //= Executors.newCachedThreadPool();
-    private final Workers nonBlockingWorkers; // = new Workers("hz.NonBlocking", 1);
-    private final Workers blockingWorkers; // = new Workers("hz.Blocking", 8);
-    private final Node node;
-    private final ILogger logger;
-    final int partitionCount;
-    final int maxBackupCount;
-
-    public NodeService(Node node) {
-        this.node = node;
         nonBlockingWorkers = new Workers("hz.NonBlocking", 1);
         blockingWorkers = new Workers("hz.Blocking", 8);
-        this.executorService = node.executorManager.getThreadPoolExecutor();
-        this.logger = node.getLogger(NodeService.class.getName());
->>>>>>> 9fa02411
-        this.partitionCount = node.groupProperties.CONCURRENT_MAP_PARTITION_COUNT.getInteger();
-        this.maxBackupCount = MapConfig.MAX_BACKUP_COUNT;
+        partitionCount = node.groupProperties.CONCURRENT_MAP_PARTITION_COUNT.getInteger();
+        maxBackupCount = MapConfig.MAX_BACKUP_COUNT;
     }
 
     public Map<Integer, Object> invokeOnAllPartitions(String serviceName, Operation op) throws Exception {
@@ -113,7 +91,6 @@
             int partitionId = partitionResult.getKey();
             Object result = partitionResult.getValue();
             if (result instanceof Exception) {
-                System.out.println("result = " + result);
                 failedPartitions.add(partitionId);
             }
         }
@@ -166,28 +143,10 @@
             throw new TargetNotMemberException(target, partitionId, op.getClass().getName(), serviceName);
         }
         if (getThisAddress().equals(target)) {
-<<<<<<< HEAD
             if (!(op instanceof NoReply)) {
                 op.getOperationContext().setResponseHandler(new ResponseHandler() {
                     public void sendResponse(Object obj) {
                         inv.setResult(obj);
-=======
-            final ExecutorService executor = getExecutor(partitionId, nonBlocking);
-            executor.execute(new Runnable() {
-                public void run() {
-                    try {
-                        if (partitionId != -1 && !nonBlocking) {
-                            PartitionInfo partitionInfo = getPartitionInfo(partitionId);
-                            Address owner = partitionInfo.getOwner();
-                            if (!getThisAddress().equals(owner)) {
-                                throw new WrongTargetException(getThisAddress(), owner, partitionId,
-                                        op.getClass().getName(), serviceName);
-                            }
-                        }
-                        inv.run();
-                    } catch (Throwable e) {
-                        inv.setResult(e);
->>>>>>> 9fa02411
                     }
                 });
             }
@@ -216,15 +175,9 @@
                     PartitionInfo partitionInfo = getPartitionInfo(partitionId);
                     Address owner = partitionInfo.getOwner();
                     if (!getThisAddress().equals(owner)) {
-<<<<<<< HEAD
                         op.getOperationContext().getResponseHandler().sendResponse(
                                 new WrongTargetException(getThisAddress(), owner, partitionId, op.getClass().getName()));
                         return;
-=======
-                        response = new WrongTargetException(getThisAddress(), owner, partitionId, op.getClass().getName());
-                    } else {
-                        response = op.call();
->>>>>>> 9fa02411
                     }
                 }
                 try {
@@ -248,8 +201,7 @@
             public void run() {
                 try {
                     final Operation op = (Operation) toObject(data);
-<<<<<<< HEAD
-                    setOperationContext(op, serviceName, caller, callId, partitionId);
+                    setOperationContext(op, serviceName, caller, callId, partitionId).setConnection(packet.conn);
                     final boolean noReply = (op instanceof NoReply);
                     if (!noReply) {
                         ResponseHandler responseHandler = new ResponseHandler() {
@@ -270,9 +222,6 @@
                         };
                         op.getOperationContext().setResponseHandler(responseHandler);
                     }
-=======
-                    setOperationContext(op, serviceName, caller, callId, partitionId).setConnection(packet.conn);
->>>>>>> 9fa02411
                     try {
                         if (partitionId != -1) {
                             PartitionInfo partitionInfo = getPartitionInfo(partitionId);
@@ -290,21 +239,12 @@
                         } else {
                             logger.log(Level.SEVERE, e.getMessage(), e);
                         }
-<<<<<<< HEAD
                         if (!noReply) {
                             op.getOperationContext().getResponseHandler().sendResponse(e);
-=======
-                        response = e;
-                    }
-                    if (!(op instanceof NoReply)) {
-                        if (!(response instanceof Operation)) {
-                            response = new Response(response);
->>>>>>> 9fa02411
                         }
                     }
                 } catch (Exception e) {
                     logger.log(Level.SEVERE, e.getMessage(), e);
-<<<<<<< HEAD
                     packet.clearForResponse();
                     packet.blockId = partitionId;
                     packet.callId = callId;
@@ -312,8 +252,6 @@
                     packet.setValue(toData(e));
                     packet.name = serviceName;
                     node.concurrentMapManager.sendOrReleasePacket(packet, packet.conn);
-=======
->>>>>>> 9fa02411
                 }
             }
         });
@@ -358,63 +296,12 @@
             return new ThreadPoolExecutor(
                     1, 1, 0L, TimeUnit.MILLISECONDS,
                     new LinkedBlockingQueue<Runnable>(),
-<<<<<<< HEAD
-                    new ThreadFactory() {
-                        public Thread newThread(Runnable r) {
-                            final Thread t = new Thread(node.threadGroup, r, node.getThreadNamePrefix(threadName), 0) {
-                                public void run() {
-                                    try {
-                                        super.run();
-                                    } finally {
-                                        try {
-                                            ThreadContext.shutdown(this);
-                                        } catch (Exception e) {
-                                            logger.log(Level.WARNING, e.getMessage(), e);
-                                        }
-                                    }
-                                }
-                            };
-                            t.setContextClassLoader(node.getConfig().getClassLoader());
-                            if (t.isDaemon()) {
-                                t.setDaemon(false);
-                            }
-                            if (t.getPriority() != Thread.NORM_PRIORITY) {
-                                t.setPriority(Thread.NORM_PRIORITY);
-                            }
-                            return t;
-=======
                     new ExecutorThreadFactory(node.threadGroup, node.getThreadNamePrefix(threadName),
                             node.getConfig().getClassLoader()) {
                         protected void beforeRun() {
                             ThreadContext.get().setCurrentFactory(node.factory);
->>>>>>> 9fa02411
                         }
                     },
-//                    new ThreadFactory() {
-//                        public Thread newThread(Runnable r) {
-//                            final Thread t = new Thread(node.threadGroup, r, node.getThreadNamePrefix(threadName), 0) {
-//                                public void run() {
-//                                    try {
-//                                        super.run();
-//                                    } finally {
-//                                        try {
-//                                            ThreadContext.shutdown(this);
-//                                        } catch (Exception e) {
-//                                            logger.log(Level.WARNING, e.getMessage(), e);
-//                                        }
-//                                    }
-//                                }
-//                            };
-//                            t.setContextClassLoader(node.getConfig().getClassLoader());
-//                            if (t.isDaemon()) {
-//                                t.setDaemon(false);
-//                            }
-//                            if (t.getPriority() != Thread.NORM_PRIORITY) {
-//                                t.setPriority(Thread.NORM_PRIORITY);
-//                            }
-//                            return t;
-//                        }
-//                    },
                     new RejectedExecutionHandler() {
                         public void rejectedExecution(Runnable r, ThreadPoolExecutor executor) {
                         }
@@ -445,13 +332,6 @@
         }
     }
 
-    public void notifyCall(long callId, Response response) {
-        TheCall call = (TheCall) node.concurrentMapManager.removeRemoteCall(callId);
-        if (call != null) {
-            call.offerResponse(response);
-        }
-    }
-
     public void registerService(String serviceName, Object obj) {
         services.put(serviceName, obj);
     }
@@ -496,7 +376,6 @@
 
     public int getPartitionCount() {
         return partitionCount;
-<<<<<<< HEAD
     }
 
     public ScheduledExecutorService getScheduledExecutorService() {
@@ -518,7 +397,5 @@
         } catch (InterruptedException ignored) {
         }
         blockingWorkers.awaitTermination(3);
-=======
->>>>>>> 9fa02411
     }
 }