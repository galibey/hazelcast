/*
 * Copyright (c) 2008-2012, Hazel Bilisim Ltd. All Rights Reserved.
 *
 * Licensed under the Apache License, Version 2.0 (the "License");
 * you may not use this file except in compliance with the License.
 * You may obtain a copy of the License at
 *
 * http://www.apache.org/licenses/LICENSE-2.0
 *
 * Unless required by applicable law or agreed to in writing, software
 * distributed under the License is distributed on an "AS IS" BASIS,
 * WITHOUT WARRANTIES OR CONDITIONS OF ANY KIND, either express or implied.
 * See the License for the specific language governing permissions and
 * limitations under the License.
 */

package com.hazelcast.impl.base;

import com.hazelcast.core.HazelcastInstance;
import com.hazelcast.impl.HazelcastInstanceAwareInstance;
<<<<<<< HEAD

public abstract class FactoryAwareNamedProxy implements HazelcastInstanceAwareInstance {
    transient protected FactoryImpl factory = null;
=======
import com.hazelcast.impl.HazelcastInstanceImpl;

public abstract class FactoryAwareNamedProxy implements HazelcastInstanceAwareInstance {
    transient protected HazelcastInstanceImpl hazelcastInstance = null;
>>>>>>> 69b0510c
    protected String name = null;

    protected FactoryAwareNamedProxy() {
    }

    public String getName() {
        return name;
    }

    public void setName(String name) {
        this.name = name;
    }

    public HazelcastInstance getHazelcastInstance() {
        return hazelcastInstance;
    }

    public void setHazelcastInstance(HazelcastInstance hazelcastInstance) {
<<<<<<< HEAD
        this.factory = (FactoryImpl) hazelcastInstance;
=======
        this.hazelcastInstance = (HazelcastInstanceImpl) hazelcastInstance;
>>>>>>> 69b0510c
    }
}<|MERGE_RESOLUTION|>--- conflicted
+++ resolved
@@ -18,16 +18,10 @@
 
 import com.hazelcast.core.HazelcastInstance;
 import com.hazelcast.impl.HazelcastInstanceAwareInstance;
-<<<<<<< HEAD
-
-public abstract class FactoryAwareNamedProxy implements HazelcastInstanceAwareInstance {
-    transient protected FactoryImpl factory = null;
-=======
 import com.hazelcast.impl.HazelcastInstanceImpl;
 
 public abstract class FactoryAwareNamedProxy implements HazelcastInstanceAwareInstance {
     transient protected HazelcastInstanceImpl hazelcastInstance = null;
->>>>>>> 69b0510c
     protected String name = null;
 
     protected FactoryAwareNamedProxy() {
@@ -46,10 +40,6 @@
     }
 
     public void setHazelcastInstance(HazelcastInstance hazelcastInstance) {
-<<<<<<< HEAD
-        this.factory = (FactoryImpl) hazelcastInstance;
-=======
         this.hazelcastInstance = (HazelcastInstanceImpl) hazelcastInstance;
->>>>>>> 69b0510c
     }
 }