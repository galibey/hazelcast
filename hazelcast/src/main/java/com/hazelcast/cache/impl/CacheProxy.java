/*
 * Copyright (c) 2008-2013, Hazelcast, Inc. All Rights Reserved.
 *
 * Licensed under the Apache License, Version 2.0 (the "License");
 * you may not use this file except in compliance with the License.
 * You may obtain a copy of the License at
 *
 * http://www.apache.org/licenses/LICENSE-2.0
 *
 * Unless required by applicable law or agreed to in writing, software
 * distributed under the License is distributed on an "AS IS" BASIS,
 * WITHOUT WARRANTIES OR CONDITIONS OF ANY KIND, either express or implied.
 * See the License for the specific language governing permissions and
 * limitations under the License.
 */

package com.hazelcast.cache.impl;

import com.hazelcast.cache.impl.operation.CacheContainsKeyOperation;
import com.hazelcast.cache.impl.operation.CacheEntryProcessorOperation;
import com.hazelcast.cache.impl.operation.CacheListenerRegistrationOperation;
import com.hazelcast.cache.impl.operation.CacheLoadAllOperationFactory;
import com.hazelcast.config.CacheConfig;
import com.hazelcast.instance.MemberImpl;
import com.hazelcast.logging.ILogger;
import com.hazelcast.nio.serialization.Data;
import com.hazelcast.spi.InternalCompletableFuture;
import com.hazelcast.spi.NodeEngine;
import com.hazelcast.spi.Operation;
import com.hazelcast.spi.OperationFactory;
import com.hazelcast.spi.OperationService;
import com.hazelcast.spi.impl.NodeEngineImpl;
import com.hazelcast.util.ExceptionUtil;

import javax.cache.CacheException;
import javax.cache.CacheManager;
import javax.cache.configuration.CacheEntryListenerConfiguration;
import javax.cache.configuration.Configuration;
import javax.cache.expiry.ExpiryPolicy;
import javax.cache.integration.CompletionListener;
import javax.cache.processor.EntryProcessor;
import javax.cache.processor.EntryProcessorException;
import javax.cache.processor.EntryProcessorResult;
import java.util.ArrayList;
import java.util.Collection;
import java.util.HashMap;
import java.util.HashSet;
import java.util.Iterator;
import java.util.Map;
import java.util.Set;
import java.util.concurrent.Future;

import static com.hazelcast.cache.impl.CacheProxyUtil.getPartitionId;
import static com.hazelcast.cache.impl.CacheProxyUtil.validateNotNull;

/**
 * <h1>ICache implementation</h1>
 *<p>
 * This proxy is the implementation of ICache and javax.cache.Cache which is returned by
 * HazelcastServerCacheManager. It represents a cache for server or embedded mode.
 *</p>
 *<p>
 *Each cache method actually is an operation which is sent to related partition(s) or node(s).
 * Operations are executed on partition's or node's executor pools and the results are delivered to the user.
 *</p>
 * <p>
 *     In order to access a {@linkplain CacheProxy} by name, a cacheManager should be used. It's advised to use
 *     {@link com.hazelcast.cache.ICache} instead.
 * </p>
 *
 * @param <K> the type of key.
 * @param <V> the type of value.
 */
public class CacheProxy<K, V>
        extends AbstractCacheProxy<K, V> {

    protected final ILogger logger;

<<<<<<< HEAD
    protected final HazelcastCacheManager cacheManager;
=======
    private AbstractHazelcastCacheManager cacheManager;
>>>>>>> 93da7432

    protected CacheProxy(CacheConfig cacheConfig, NodeEngineImpl nodeEngine, ICacheService cacheService,
                         HazelcastServerCacheManager cacheManager) {
        super(cacheConfig, nodeEngine, cacheService);
        this.cacheManager = cacheManager;
        logger = getNodeEngine().getLogger(getClass());
    }

    @Override
    public V get(K key) {
        return get(key, null);
    }

    @Override
    public Map<K, V> getAll(Set<? extends K> keys) {
        return getAll(keys, null);
    }

    @Override
    public boolean containsKey(K key) {
        ensureOpen();
        validateNotNull(key);
        final Data k = serializationService.toData(key);
//        final Operation op = new CacheContainsKeyOperation(getDistributedObjectName(), k);
        Operation operation = operationProvider.createContainsKeyOperation(k);
        OperationService operationService = getNodeEngine().getOperationService();
        int partitionId = getPartitionId(getNodeEngine(), k);
        InternalCompletableFuture<Boolean> f = operationService.invokeOnPartition(getServiceName(), operation, partitionId);
        return f.getSafely();
    }

    @Override
    public void loadAll(Set<? extends K> keys, boolean replaceExistingValues, CompletionListener completionListener) {
        ensureOpen();
        validateNotNull(keys);
        for (K key : keys) {
            CacheProxyUtil.validateConfiguredTypes(cacheConfig, key);
        }
        validateCacheLoader(completionListener);
        HashSet<Data> keysData = new HashSet<Data>();
        for (K key : keys) {
            keysData.add(serializationService.toData(key));
        }
        OperationFactory operationFactory = operationProvider.createLoadAllOperationFactory(keysData, replaceExistingValues);
        try {
            submitLoadAllTask(operationFactory, completionListener);
        } catch (Exception e) {
            if (completionListener != null) {
                completionListener.onException(e);
            }
            throw new CacheException(e);
        }
    }

    @Override
    public void put(K key, V value) {
        put(key, value, null);
    }

    @Override
    public V getAndPut(K key, V value) {
        return getAndPut(key, value, null);
    }

    @Override
    public void putAll(Map<? extends K, ? extends V> map) {
        putAll(map, null);
    }

    @Override
    public boolean putIfAbsent(K key, V value) {
        return putIfAbsent(key, value, null);
    }

    @Override
    public boolean remove(K key) {
        final InternalCompletableFuture<Boolean> f = removeAsyncInternal(key, null, false, false, true);
        try {
            return f.get();
        } catch (Throwable e) {
            throw ExceptionUtil.rethrowAllowedTypeFirst(e, CacheException.class);
        }
    }

    @Override
    public boolean remove(K key, V oldValue) {
        final InternalCompletableFuture<Boolean> f = removeAsyncInternal(key, oldValue, true, false, true);
        try {
            return f.get();
        } catch (Throwable e) {
            throw ExceptionUtil.rethrowAllowedTypeFirst(e, CacheException.class);
        }
    }

    @Override
    public V getAndRemove(K key) {
        final InternalCompletableFuture<V> f = removeAsyncInternal(key, null, false, true, true);
        try {
            return f.get();
        } catch (Throwable e) {
            throw ExceptionUtil.rethrowAllowedTypeFirst(e, CacheException.class);
        }
    }

    @Override
    public boolean replace(K key, V oldValue, V newValue) {
        return replace(key, oldValue, newValue, null);
    }

    @Override
    public boolean replace(K key, V value) {
        final ExpiryPolicy expiryPolicy = null;
        return replace(key, value, expiryPolicy);
    }

    @Override
    public V getAndReplace(K key, V value) {
        return getAndReplace(key, value, null);
    }

    @Override
    public void removeAll(Set<? extends K> keys) {
        ensureOpen();
        validateNotNull(keys);
        removeAllInternal(keys, true);
    }

    @Override
    public void removeAll() {
        ensureOpen();
        removeAllInternal(null, true);
    }

    @Override
    public void clear() {
        ensureOpen();
        removeAllInternal(null, false);
    }

    @Override
    public <C extends Configuration<K, V>> C getConfiguration(Class<C> clazz) {
        if (clazz.isInstance(cacheConfig)) {
            return clazz.cast(cacheConfig.getAsReadOnly());
        }
        throw new IllegalArgumentException("The configuration class " + clazz + " is not supported by this implementation");
    }

    @Override
    public <T> T invoke(K key, EntryProcessor<K, V, T> entryProcessor, Object... arguments)
            throws EntryProcessorException {
        ensureOpen();
        validateNotNull(key);
        if (entryProcessor == null) {
            throw new NullPointerException("Entry Processor is null");
        }
        final Data keyData = serializationService.toData(key);
        final Integer completionId = registerCompletionLatch(1);
        Operation op = operationProvider.createEntryProcessorOperation(keyData, completionId, entryProcessor, arguments);
        try {
            OperationService operationService = getNodeEngine().getOperationService();
            int partitionId = getPartitionId(getNodeEngine(), keyData);
            final InternalCompletableFuture<T> f = operationService.invokeOnPartition(getServiceName(), op, partitionId);
            final T safely = f.getSafely();
            waitCompletionLatch(completionId);
            return safely;
        } catch (CacheException ce) {
            deregisterCompletionLatch(completionId);
            throw ce;
        } catch (Exception e) {
            deregisterCompletionLatch(completionId);
            throw new EntryProcessorException(e);
        }
    }

    @Override
    public <T> Map<K, EntryProcessorResult<T>> invokeAll(Set<? extends K> keys, EntryProcessor<K, V, T> entryProcessor,
                                                         Object... arguments) {
        //TODO implement a Multiple invoke operation and its factory
        ensureOpen();
        validateNotNull(keys);
        if (entryProcessor == null) {
            throw new NullPointerException("Entry Processor is null");
        }
        Map<K, EntryProcessorResult<T>> allResult = new HashMap<K, EntryProcessorResult<T>>();
        for (K key : keys) {
            CacheEntryProcessorResult<T> ceResult;
            try {
                final T result = this.invoke(key, entryProcessor, arguments);
                ceResult = result != null ? new CacheEntryProcessorResult<T>(result) : null;
            } catch (Exception e) {
                ceResult = new CacheEntryProcessorResult<T>(e);
            }
            if (ceResult != null) {
                allResult.put(key, ceResult);
            }
        }
        return allResult;
    }

    @Override
    public String getName() {
        return name;
    }

    @Override
    public CacheManager getCacheManager() {
        return cacheManager;
    }

    @Override
    public <T> T unwrap(Class<T> clazz) {
        if (clazz.isAssignableFrom(((Object) this).getClass())) {
            return clazz.cast(this);
        }
        throw new IllegalArgumentException("Unwrapping to " + clazz + " is not supported by this implementation");
    }

    @Override
    public void registerCacheEntryListener(CacheEntryListenerConfiguration<K, V> cacheEntryListenerConfiguration) {
        ensureOpen();
        if (cacheEntryListenerConfiguration == null) {
            throw new NullPointerException("CacheEntryListenerConfiguration can't be " + "null");
        }
        final ICacheService service = getService();
        final CacheEventListenerAdaptor<K, V> entryListener = new CacheEventListenerAdaptor<K, V>(this,
                cacheEntryListenerConfiguration, getNodeEngine().getSerializationService());
        final String regId = service.registerListener(getDistributedObjectName(), entryListener);
        if (regId != null) {
            cacheConfig.addCacheEntryListenerConfiguration(cacheEntryListenerConfiguration);
            addListenerLocally(regId, cacheEntryListenerConfiguration);
            //CREATE ON OTHERS TOO
            updateCacheListenerConfigOnOtherNodes(cacheEntryListenerConfiguration, true);
        }
    }

    @Override
    public void deregisterCacheEntryListener(CacheEntryListenerConfiguration<K, V> cacheEntryListenerConfiguration) {
        if (cacheEntryListenerConfiguration == null) {
            throw new NullPointerException("CacheEntryListenerConfiguration can't be " + "null");
        }
        final ICacheService service = getService();
        final String regId = removeListenerLocally(cacheEntryListenerConfiguration);
        if (regId != null) {
            if (!service.deregisterListener(getDistributedObjectName(), regId)) {
                addListenerLocally(regId, cacheEntryListenerConfiguration);
            } else {
                cacheConfig.removeCacheEntryListenerConfiguration(cacheEntryListenerConfiguration);
                deregisterCompletionListener();
                //REMOVE ON OTHERS TOO
                updateCacheListenerConfigOnOtherNodes(cacheEntryListenerConfiguration, false);
            }
        }
    }

    protected void updateCacheListenerConfigOnOtherNodes(CacheEntryListenerConfiguration<K, V> cacheEntryListenerConfiguration,
                                                         boolean isRegister) {
        final OperationService operationService = getNodeEngine().getOperationService();
        final Collection<MemberImpl> members = getNodeEngine().getClusterService().getMemberList();
        Collection<Future> futures = new ArrayList<Future>();
        for (MemberImpl member : members) {
            if (!member.localMember()) {
                final Operation op = new CacheListenerRegistrationOperation(getDistributedObjectName(),
                        cacheEntryListenerConfiguration, isRegister);
                final InternalCompletableFuture<Object> future = operationService
                        .invokeOnTarget(CacheService.SERVICE_NAME, op, member.getAddress());
                futures.add(future);
            }
        }
        //make sure all configs are created
        //TODO do we need this ???s
//        try {
//            FutureUtil.waitWithDeadline(futures, CacheProxyUtil.AWAIT_COMPLETION_TIMEOUT_SECONDS, TimeUnit.SECONDS);
//        } catch (TimeoutException e) {
//            logger.warning(e);
//        }
    }

    @Override
    public Iterator<Entry<K, V>> iterator() {
        ensureOpen();
        return new ClusterWideIterator<K, V>(this);
    }
}<|MERGE_RESOLUTION|>--- conflicted
+++ resolved
@@ -76,13 +76,9 @@
 
     protected final ILogger logger;
 
-<<<<<<< HEAD
-    protected final HazelcastCacheManager cacheManager;
-=======
     private AbstractHazelcastCacheManager cacheManager;
->>>>>>> 93da7432
-
-    protected CacheProxy(CacheConfig cacheConfig, NodeEngineImpl nodeEngine, ICacheService cacheService,
+
+    protected CacheProxy(CacheConfig cacheConfig, NodeEngine nodeEngine, ICacheService cacheService,
                          HazelcastServerCacheManager cacheManager) {
         super(cacheConfig, nodeEngine, cacheService);
         this.cacheManager = cacheManager;
