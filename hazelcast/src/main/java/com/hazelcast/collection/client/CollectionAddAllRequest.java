--- conflicted
+++ resolved
@@ -55,14 +55,8 @@
         return CollectionPortableHook.COLLECTION_ADD_ALL;
     }
 
-<<<<<<< HEAD
     public void write(PortableWriter writer) throws IOException {
         super.write(writer);
-=======
-    @Override
-    public void writePortable(PortableWriter writer) throws IOException {
-        super.writePortable(writer);
->>>>>>> 708107b9
         final ObjectDataOutput out = writer.getRawDataOutput();
         out.writeInt(valueList.size());
         for (Data value : valueList) {
@@ -70,14 +64,8 @@
         }
     }
 
-<<<<<<< HEAD
     public void read(PortableReader reader) throws IOException {
         super.read(reader);
-=======
-    @Override
-    public void readPortable(PortableReader reader) throws IOException {
-        super.readPortable(reader);
->>>>>>> 708107b9
         final ObjectDataInput in = reader.getRawDataInput();
         final int size = in.readInt();
         valueList = new ArrayList<Data>(size);
