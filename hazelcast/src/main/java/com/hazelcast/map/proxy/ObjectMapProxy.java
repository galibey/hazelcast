--- conflicted
+++ resolved
@@ -236,14 +236,9 @@
         removeEntryListenerInternal(listener, nodeEngine.toData(key));
     }
 
-<<<<<<< HEAD
-    public EntryView getEntryView(K key) {
-        SimpleEntryView entryViewInternal = (SimpleEntryView) getEntryViewInternal(getNodeEngine().toData(key));
-=======
     @Override
     public EntryView<K,V> getEntryView(K key) {
         SimpleEntryView<K,V> entryViewInternal = (SimpleEntryView) getEntryViewInternal(getNodeEngine().toData(key));
->>>>>>> d8ad9124
         Data value = (Data) entryViewInternal.getValue();
         entryViewInternal.setKey(key);
         entryViewInternal.setValue((V)getNodeEngine().toObject(value));
