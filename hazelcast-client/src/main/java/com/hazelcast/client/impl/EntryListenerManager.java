--- conflicted
+++ resolved
@@ -38,7 +38,7 @@
 
 public class EntryListenerManager {
 
-    final private SerializerManager serializerManager;
+    private final SerializerManager serializerManager;
     private final Object NULL_KEY = new Object();
 
     private final ConcurrentMap<String, ConcurrentHashMap<Object, List<EntryListenerHolder>>> entryListeners =
@@ -127,11 +127,7 @@
                 new Data(packet.getKey()),
                 newValue,
                 oldValue,
-<<<<<<< HEAD
-                false);
-=======
                 true, serializerManager);
->>>>>>> d0a68edb
         String name = packet.getName();
         Object key = toKey(keyObj);
         if (entryListeners.get(name) != null) {
@@ -148,7 +144,7 @@
         }
         DataAwareEntryEvent eventNoValue = event.getValue() != null ?
                 new DataAwareEntryEvent(event.getMember(), event.getEventType().getType(), event.getName(),
-                                        event.getKeyData(), null, null, false) :
+                                        event.getKeyData(), null, null, false, serializerManager) :
                 event;
         switch (event.getEventType()) {
             case ADDED:
